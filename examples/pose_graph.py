--- conflicted
+++ resolved
@@ -13,7 +13,8 @@
 file_path = "datasets/tinyGrid3D.g2o"
 dtype = torch.float64
 
-<<<<<<< HEAD
+th.SO3.SO3_EPS = 1e-6
+
 num_verts, verts, edges = theg.pose_graph.read_3D_g2o_file(file_path, dtype=dtype)
 
 objective = th.Objective(dtype)
@@ -24,18 +25,6 @@
 loss_function = th.HuberLoss(log_loss_radius=log_loss_radius, name="huber_loss")
 
 for edge in edges:
-=======
-th.SO3.SO3_EPS = 1e-6
-
-num_verts, verts, edges = theg.pose_graph.read_3D_g2o_file(file_path, dtype=dtype)
-
-objective = th.Objective(dtype)
-
-for edge in edges:
-    loss_function = th.HuberLoss(
-        log_loss_radius=th.Vector(data=torch.tensor([[0]], dtype=dtype))
-    )
->>>>>>> 96e939c0
     cost_func = th.eb.Between(
         verts[edge.i],
         verts[edge.j],
