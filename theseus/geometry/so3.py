--- conflicted
+++ resolved
@@ -151,13 +151,8 @@
         tangent_vector: torch.Tensor, jacobians: Optional[List[torch.Tensor]] = None
     ) -> "SO3":
         if tangent_vector.ndim != 2 or tangent_vector.shape[1] != 3:
-<<<<<<< HEAD
-            raise ValueError("Invalid input for SO3.exp_map.")
-        # ret = SO3(dtype=tangent_vector.dtype)
-=======
             raise ValueError("Tangent vectors of SO3 should be 3-D vectors.")
         ret = SO3(dtype=tangent_vector.dtype)
->>>>>>> 3be919bc
         theta = torch.linalg.norm(tangent_vector, dim=1, keepdim=True).unsqueeze(1)
         theta2 = theta**2
         # Compute the approximations when theta ~ 0
@@ -173,24 +168,6 @@
         one_minus_cosie_by_theta2 = torch.where(
             small_theta, 0.5 * sine_by_theta, (1 - cosine) / theta2_nz
         )
-        aux = (
-            one_minus_cosie_by_theta2
-            * tangent_vector.view(-1, 3, 1)
-            @ tangent_vector.view(-1, 1, 3)
-        )
-<<<<<<< HEAD
-        aux[:, 0, 0] = aux[:, 0, 0] + cosine.view(-1).clone()
-        aux[:, 1, 1] = aux[:, 1, 1] + cosine.view(-1).clone()
-        aux[:, 2, 2] = aux[:, 2, 2] + cosine.view(-1).clone()
-        temp = sine_by_theta.view(-1, 1) * tangent_vector
-        aux[:, 0, 1] = aux[:, 0, 1] - temp[:, 2].clone()
-        aux[:, 1, 0] = aux[:, 1, 0] + temp[:, 2].clone()
-        aux[:, 0, 2] = aux[:, 0, 2] + temp[:, 1].clone()
-        aux[:, 2, 0] = aux[:, 2, 0] - temp[:, 1].clone()
-        aux[:, 1, 2] = aux[:, 1, 2] - temp[:, 0].clone()
-        aux[:, 2, 1] = aux[:, 2, 1] + temp[:, 0].clone()
-        return SO3(data=aux, dtype=tangent_vector.dtype)
-=======
         ret[:, 0, 0] += cosine.view(-1)
         ret[:, 1, 1] += cosine.view(-1)
         ret[:, 2, 2] += cosine.view(-1)
@@ -228,7 +205,6 @@
             jacobians.append(jac)
 
         return ret
->>>>>>> 3be919bc
 
     def _log_map_impl(self) -> torch.Tensor:
         sine_axis = torch.zeros(self.shape[0], 3, dtype=self.dtype, device=self.device)
