from typing import Dict, List, Optional, Tuple, Type

import numpy as np
import torch

import theseus as th
from theseus.optimizer.nonlinear.levenberg_marquardt import LevenbergMarquardt

from .misc import TactilePushingDataset


class TactilePoseEstimator:
    def __init__(
        self,
        dataset: TactilePushingDataset,
        min_window_moving_frame: int,
        max_window_moving_frame: int,
        step_window_moving_frame: int,
        rectangle_shape: Tuple[float, float],
        device: torch.device,
        optimizer_cls: Optional[Type[th.NonlinearLeastSquares]] = LevenbergMarquardt,
        max_iterations: int = 3,
        step_size: float = 1.0,
        regularization_w: float = 0.0,
        force_max_iters: bool = False,
    ):
        time_steps = dataset.time_steps

        # -------------------------------------------------------------------- #
        # Creating optimization variables
        # -------------------------------------------------------------------- #
        # The optimization variables for this problem are SE2 object and end effector
        # poses over time.
        obj_poses, eff_poses = [], []
        for i in range(time_steps):
            obj_poses.append(th.SE2(name=f"obj_pose_{i}", dtype=torch.double))
            eff_poses.append(th.SE2(name=f"eff_pose_{i}", dtype=torch.double))

        # -------------------------------------------------------------------- #
        # Creating auxiliary variables
        # -------------------------------------------------------------------- #
        #  - obj_start_pose: target for boundary cost functions
        #  - motion_captures: priors on the end-effector poses
        #  - nn_measurements: tactile measurement prediction from image features
        #  - sdf_data, sdf_cell_size, sdf_origin: signed distance field data,
        #    cell_size and origin
        obj_start_pose = th.SE2(name="obj_start_pose")
        self.obj_start_pose = obj_start_pose

        motion_captures: List[th.SE2] = []
        for i in range(time_steps):
            motion_captures.append(th.SE2(name=f"motion_capture_{i}"))
        self.motion_captures = motion_captures

        nn_measurements = []
        for i in range(min_window_moving_frame, time_steps):
            for offset in range(
                min_window_moving_frame,
                np.minimum(i, max_window_moving_frame),
                step_window_moving_frame,
            ):
                nn_measurements.append(th.SE2(name=f"nn_measurement_{i-offset}_{i}"))

        sdf_data = th.Variable(dataset.sdf_data_tensor, name="sdf_data")
        sdf_cell_size = th.Variable(dataset.sdf_cell_size, name="sdf_cell_size")
        sdf_origin = th.Variable(dataset.sdf_origin, name="sdf_origin")
        eff_radius = th.Variable(torch.zeros(1, 1), name="eff_radius")

        # -------------------------------------------------------------------- #
        # Creating cost weights
        # -------------------------------------------------------------------- #
        #  - qsp_weight: diagonal cost weight shared across all quasi-static cost
        #    functions.
        #  - mf_between_weight: diagonal cost weight shared across all moving factor
        #    cost functions.
        #  - intersect_weight: scalar cost weight shared across all object-effector
        #    intersection cost functions.
        #  - motion_capture_weight: diagonal cost weight shared across all end-effector
        #    priors cost functions.
        qsp_weight = th.DiagonalCostWeight(
            th.Variable(torch.ones(1, 3), name="qsp_weight")
        )
        mf_between_weight = th.DiagonalCostWeight(
            th.Variable(torch.ones(1, 3), name="mf_between_weight")
        )
        intersect_weight = th.ScaleCostWeight(
            th.Variable(torch.ones(1, 1), name="intersect_weight")
        )
        motion_capture_weight = th.DiagonalCostWeight(
            th.Variable(torch.ones(1, 3), name="mc_weight")
        )

        # -------------------------------------------------------------------- #
        # Creating cost functions
        # -------------------------------------------------------------------- #
        #  - VariableDifference: Penalizes deviation between first object pose from
        #    a global pose prior.
        #  - QuasiStaticPushingPlanar: Penalizes deviation from velocity-only
        #    quasi-static dynamics model QuasiStaticPushingPlanar
        #  - MovingFrameBetween: Penalizes deviation between relative end effector poses
        #    in object frame against a measurement target. Measurement target
        #    `nn_measurements` is obtained from a network prediction.
        #  - EffectorObjectContactPlanar: Penalizes intersections between object and end
        #    effector based on the object sdf.
        #  - VariableDifference: Penalizes deviations of end-effector poses from motion
        #    capture readings

        # Loop over and add all cost functions,
        # cost weights, and their auxiliary variables
        objective = th.Objective()
        nn_meas_idx = 0
        c_square = (np.sqrt(rectangle_shape[0] ** 2 + rectangle_shape[1] ** 2)) ** 2
        for i in range(time_steps):
            if i == 0:
                objective.add(
                    th.eb.VariableDifference(
                        obj_poses[i],
                        motion_capture_weight,
                        obj_start_pose,
                        name=f"obj_priors_{i}",
                    ),
<<<<<<< HEAD
                    use_batches=True,
=======
                    "VariableDifference",
>>>>>>> 07321224
                )

            if i < time_steps - 1:
                objective.add(
                    th.eb.QuasiStaticPushingPlanar(
                        obj_poses[i],
                        obj_poses[i + 1],
                        eff_poses[i],
                        eff_poses[i + 1],
                        qsp_weight,
                        c_square,
                        name=f"qsp_{i}",
                    ),
<<<<<<< HEAD
                    use_batches=True,
=======
                    "QuasiStaticPushingPlanar",
>>>>>>> 07321224
                )
            if i >= min_window_moving_frame:
                for offset in range(
                    min_window_moving_frame,
                    np.minimum(i, max_window_moving_frame),
                    step_window_moving_frame,
                ):
                    objective.add(
                        th.eb.MovingFrameBetween(
                            obj_poses[i - offset],
                            obj_poses[i],
                            eff_poses[i - offset],
                            eff_poses[i],
                            mf_between_weight,
                            nn_measurements[nn_meas_idx],
                            name=f"mf_between_{i - offset}_{i}",
                        ),
                        use_batches=True,
                    )
                    nn_meas_idx = nn_meas_idx + 1

            objective.add(
                th.eb.EffectorObjectContactPlanar(
                    obj_poses[i],
                    eff_poses[i],
                    intersect_weight,
                    sdf_origin,
                    sdf_data,
                    sdf_cell_size,
                    eff_radius,
                    name=f"intersect_{i}",
                ),
<<<<<<< HEAD
                use_batches=True,
=======
                "EffectorObjectContactPlanar",
>>>>>>> 07321224
            )

            objective.add(
                th.eb.VariableDifference(
                    eff_poses[i],
                    motion_capture_weight,
                    motion_captures[i],
                    name=f"eff_priors_{i}",
                ),
<<<<<<< HEAD
                use_batches=True,
=======
                "VariableDifference",
>>>>>>> 07321224
            )

        if regularization_w > 0.0:
            reg_w = th.ScaleCostWeight(np.sqrt(regularization_w))
            reg_w.to(dtype=torch.double)
            identity_se2 = th.SE2(name="identity")
            for pose_list in [obj_poses, eff_poses]:
                for pose in pose_list:
                    objective.add(
                        th.eb.VariableDifference(
                            pose, reg_w, identity_se2, name=f"reg_{pose.name}"
                        ),
<<<<<<< HEAD
                        use_batches=True,
=======
                        "VariableDifference",
>>>>>>> 07321224
                    )

        # -------------------------------------------------------------------- #
        # Creating TheseusLayer
        # -------------------------------------------------------------------- #
        # Wrap the objective and inner-loop optimizer into a `TheseusLayer`.
        # Inner-loop optimizer here is the Levenberg-Marquardt nonlinear optimizer
        # coupled with a dense linear solver based on Cholesky decomposition.
        nl_optimizer = optimizer_cls(
            objective,
            th.CholeskyDenseSolver,
            max_iterations=max_iterations,
            step_size=step_size,
            abs_err_tolerance=0 if force_max_iters else 1e-10,
            rel_err_tolerance=0 if force_max_iters else 1e-8,
        )
        self.theseus_layer = th.TheseusLayer(nl_optimizer)
        self.theseus_layer.to(device=device, dtype=torch.double)

        self.forward = self.theseus_layer.forward

    # Gets a dictionary mapping variable names to tensors, with the batch data needed
    # to update start pose and motion capture data (which is in xytheta format)
    def get_start_pose_and_motion_capture_dict(
        self, batch: Dict[str, torch.Tensor]
    ) -> Dict[str, torch.Tensor]:
        tensor_dict = {}
        var_names = [self.obj_start_pose.name] + [v.name for v in self.motion_captures]
        for name in var_names:
            tensor_dict[name] = th.SE2(x_y_theta=batch[name]).data
        return tensor_dict<|MERGE_RESOLUTION|>--- conflicted
+++ resolved
@@ -119,11 +119,7 @@
                         obj_start_pose,
                         name=f"obj_priors_{i}",
                     ),
-<<<<<<< HEAD
                     use_batches=True,
-=======
-                    "VariableDifference",
->>>>>>> 07321224
                 )
 
             if i < time_steps - 1:
@@ -137,11 +133,7 @@
                         c_square,
                         name=f"qsp_{i}",
                     ),
-<<<<<<< HEAD
                     use_batches=True,
-=======
-                    "QuasiStaticPushingPlanar",
->>>>>>> 07321224
                 )
             if i >= min_window_moving_frame:
                 for offset in range(
@@ -174,11 +166,7 @@
                     eff_radius,
                     name=f"intersect_{i}",
                 ),
-<<<<<<< HEAD
                 use_batches=True,
-=======
-                "EffectorObjectContactPlanar",
->>>>>>> 07321224
             )
 
             objective.add(
@@ -188,11 +176,7 @@
                     motion_captures[i],
                     name=f"eff_priors_{i}",
                 ),
-<<<<<<< HEAD
                 use_batches=True,
-=======
-                "VariableDifference",
->>>>>>> 07321224
             )
 
         if regularization_w > 0.0:
@@ -205,11 +189,7 @@
                         th.eb.VariableDifference(
                             pose, reg_w, identity_se2, name=f"reg_{pose.name}"
                         ),
-<<<<<<< HEAD
                         use_batches=True,
-=======
-                        "VariableDifference",
->>>>>>> 07321224
                     )
 
         # -------------------------------------------------------------------- #
